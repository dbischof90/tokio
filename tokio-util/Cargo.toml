--- conflicted
+++ resolved
@@ -34,12 +34,7 @@
 __docs_rs = ["futures-util"]
 
 [dependencies]
-<<<<<<< HEAD
 tokio = { version = "1.18.0", path = "../tokio", features = ["sync"] }
-=======
-tokio = { version = "1.7.0", path = "../tokio", features = ["sync"] }
-
->>>>>>> 038de361
 bytes = "1.0.0"
 futures-core = "0.3.0"
 futures-sink = "0.3.0"
